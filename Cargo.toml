--- conflicted
+++ resolved
@@ -1,10 +1,6 @@
 [package]
 name = "fractal-api"
-<<<<<<< HEAD
-version = "0.4.0"
-=======
 version = "0.4.1"
->>>>>>> e011f319
 authors = [
     "Iban Eguia <iban@fractal.global>",
     "Eric Remigino <eric@fractal.global>",

//! Fractal Global Credits API.

// #![forbid(missing_docs, warnings)]
#![deny(deprecated, drop_with_repr_extern, improper_ctypes,
        non_shorthand_field_patterns, overflowing_literals, plugin_as_library,
        private_no_mangle_fns, private_no_mangle_statics, stable_features, unconditional_recursion,
        unknown_lints, unused, unused_allocation, unused_attributes,
        unused_comparisons, unused_features, unused_parens, while_true)]
#![warn(missing_docs, trivial_casts, trivial_numeric_casts, unused, unused_extern_crates,
        unused_import_braces, unused_qualifications, unused_results, variant_size_differences)]

extern crate hyper;
extern crate chrono;
extern crate rustc_serialize;
extern crate fractal_dto as dto;
extern crate fractal_utils as utils;

use std::time::Duration;
use std::io::Read;

use hyper::Client as HyperClient;
use hyper::method::Method;
use hyper::client::response::Response;
use hyper::header::{Headers, Authorization, Basic, Accept, qitem};
use hyper::mime::{Mime, TopLevel, SubLevel, Attr, Value};
use hyper::status::StatusCode;
use rustc_serialize::base64::FromBase64;
use rustc_serialize::json;

use utils::{WalletAddress, Amount, Address};
use dto::{FromDTO, UserDTO, ScopeDTO as Scope, GenerateTransactionDTO as GenerateTransaction,
          LoginDTO as Login, RegisterDTO as Register, UpdateUserDTO as UpdateUser,
<<<<<<< HEAD
          FriendRequestDTO, ConfirmFriendRequestDTO as ConfirmFriendRequest,
          ResetPasswordDTO as ResetPassword, ResponseDTO, NewPasswordDTO as NewPassword,
          CreateClientDTO, ClientInfoDTO, TransactionDTO, PendingFriendRequestDTO,
          RelationshipDTO as Relationship};
=======
          FriendRequestDTO as FriendRequest, ConfirmPendingConnectionDTO as ConfirmConnection,
          ResetPasswordDTO as ResetPassword, ResponseDTO, NewPasswordDTO as NewPassword,
          AuthenticationCodeDTO as AuthenticationCode};
>>>>>>> f1399154

use chrono::{NaiveDate, UTC, DateTime};

pub mod error;
pub mod types;
pub mod oauth;

use error::{Result, Error};
use types::{ClientInfo, User, Transaction, PendingFriendRequest};
use oauth::AccessToken;

/// Application's secret length.
pub const SECRET_LEN: usize = 20;

const FRACTAL_SERVER: &'static str = "https://api.fractal.global/";
const FRACTAL_DEV_SERVER: &'static str = "https://dev.fractal.global/";

/// The client struct.
///
/// This struct will be in charge of connections to the Fractal Global Credits API.
pub struct ClientV1 {
    client: HyperClient,
    url: String,
}

impl ClientV1 {
    /// Creates a new Fractal Global Credits API client.
    pub fn new() -> ClientV1 {
        ClientV1 {
            client: hyper::Client::new(),
            url: format!("{}v1/", FRACTAL_SERVER),
        }
    }

    /// Creates a new Fractal Global Credits API client.
    pub fn new_with_url<S: AsRef<str>>(url: S) -> ClientV1 {
        ClientV1 {
            client: hyper::Client::new(),
            url: format!("{}v1/", url.as_ref()),
        }
    }

    /// Creates a new Fractal Global Credits API development client.
    pub fn new_dev() -> ClientV1 {
        ClientV1 {
            client: hyper::Client::new(),
            url: format!("{}v1/", FRACTAL_DEV_SERVER),
        }
    }

    /// Sets the read timeout for requests.
    pub fn set_read_timeout(&mut self, timeout: Option<Duration>) {
        self.client.set_read_timeout(timeout);
    }

    /// Sets the write timeout for requests.
    pub fn set_write_timeout(&mut self, timeout: Option<Duration>) {
        self.client.set_write_timeout(timeout);
    }

    fn send_request<S: AsRef<str>>(&self,
                                   method: Method,
                                   url: S,
                                   headers: Headers,
                                   body: Option<S>)
                                   -> std::result::Result<Response, hyper::error::Error> {
        let mut response = self.client
            .request(method.clone(), url.as_ref())
            .headers(headers.clone());
        if let Some(ref b) = body {
            response = response.body(b.as_ref());
        }
        let response = response.send();
        if response.is_err() {
            let mut response = self.client
                .request(method, url.as_ref())
                .headers(headers.clone());
            if let Some(ref b) = body {
                response = response.body(b.as_ref());
            }
            response.send()
        } else {
            response
        }
    }

    /// Gets a token from the API.
    pub fn token<S: AsRef<str>>(&self, app_id: S, secret: S) -> Result<AccessToken> {
        match secret.as_ref().from_base64() {
            Ok(b) => {
                if b.len() == SECRET_LEN {
                    let mut headers = Headers::new();
                    headers.set(Accept(vec![
                            qitem(Mime(TopLevel::Application, SubLevel::Json,
                                       vec![(Attr::Charset, Value::Utf8)])),
                        ]));
                    headers.set(Authorization(Basic {
                        username: String::from(app_id.as_ref()),
                        password: Some(String::from(secret.as_ref())),
                    }));
                    let mut response = try!(self.send_request(Method::Post,
                                               format!("{}token", self.url).as_str(),
                                               headers,
                                               Some("grant_type=client_credentials")));

                    match response.status {
                        StatusCode::Ok => {
                            let mut response_str = String::new();
                            let _ = try!(response.read_to_string(&mut response_str));
                            Ok(try!(AccessToken::from_dto(try!(json::decode(&response_str)))))
                        }
                        StatusCode::Unauthorized => Err(Error::Unauthorized),
                        _ => Err(Error::ServerError),
                    }
                } else {
                    Err(Error::InvalidSecret)
                }
            }
            Err(_) => Err(Error::InvalidSecret),
        }
    }

    /// Creates a client
    ///
    /// Creates a client with the given name, scopes and request limit per hour. An admin scoped
    /// token is required to use this API call.
    pub fn create_client<S: AsRef<str>>(&self,
                                        access_token: &AccessToken,
                                        name: S,
                                        scopes: &[Scope],
                                        request_limit: usize)
                                        -> Result<ClientInfo> {
        if access_token.scopes().any(|s| s == &Scope::Admin) && !access_token.has_expired() {
            let mut headers = Headers::new();
            headers.set(Authorization(access_token.get_token()));
            let mut scopes_vec = Vec::with_capacity(scopes.len());
            scopes_vec.clone_from_slice(scopes);
            let dto = CreateClientDTO {
                name: String::from(name.as_ref()),
                scopes: scopes_vec,
                request_limit: request_limit,
            };
            let mut response = try!(self.send_request(Method::Post,
                                                      format!("{}create_client", self.url),
                                                      headers,
                                                      Some(json::encode(&dto).unwrap())));
            match response.status {
                StatusCode::Ok => {
                    let mut response_str = String::new();
                    let _ = try!(response.read_to_string(&mut response_str));
                    let dto_client: ClientInfoDTO = try!(json::decode(&response_str));
                    Ok(try!(ClientInfo::from_dto(dto_client)))
                }
                StatusCode::Unauthorized => Err(Error::Unauthorized),
                _ => Err(Error::ServerError),
            }
        } else {
            Err(Error::Unauthorized)
        }
    }

    /// Registers the user
    pub fn register<S: AsRef<str>>(&self,
                                   access_token: &AccessToken,
                                   username: S,
                                   password: S,
                                   email: S)
                                   -> Result<()> {
        if access_token.scopes().any(|s| s == &Scope::Public) && !access_token.has_expired() {
            let mut headers = Headers::new();
            headers.set(Authorization(access_token.get_token()));
            let register: Register = Register {
                username: String::from(username.as_ref()),
                password: String::from(password.as_ref()),
                email: String::from(email.as_ref()),
            };
            let mut response = try!(self.send_request(Method::Post,
                                                      format!("{}register", self.url),
                                                      headers,
                                                      Some(json::encode(&register).unwrap())));

            match response.status {
                StatusCode::Ok => Ok(()),
                StatusCode::Accepted => {
                    let mut response_str = String::new();
                    let _ = try!(response.read_to_string(&mut response_str));
                    match json::decode::<ResponseDTO>(&response_str) {
                        Ok(r) => Err(Error::ClientError(r)),
                        Err(e) => Err(e.into()),
                    }
                }
                StatusCode::Unauthorized => Err(Error::Unauthorized),
                _ => Err(Error::ServerError),
            }
        } else {
            Err(Error::Unauthorized)
        }
    }

    /// Resends the email confirmation
    pub fn resend_email_confirmation(&self, access_token: &AccessToken) -> Result<()> {
        let mut user_id = None;
        for scope in access_token.scopes() {
            match scope {
                &Scope::User(id) => user_id = Some(id),
                _ => {}
            }
        }
        if user_id.is_some() && !access_token.has_expired() {
            let mut headers = Headers::new();
            headers.set(Authorization(access_token.get_token()));
            let response = try!(self.send_request(Method::Get,
                                                  format!("{}resend_email_confirmation",
                                                          self.url),
                                                  headers,
                                                  None));

            match response.status {
                StatusCode::Ok => Ok(()),
                StatusCode::Unauthorized => Err(Error::Unauthorized),
                _ => Err(Error::ServerError),
            }
        } else {
            Err(Error::Unauthorized)
        }
    }

    /// Begins a the reset password procecss
    pub fn start_reset_password<S: AsRef<str>>(&self,
                                               access_token: &AccessToken,
                                               username: S,
                                               email: S)
                                               -> Result<()> {
        if access_token.scopes().any(|s| s == &Scope::Public) && !access_token.has_expired() {
            let mut headers = Headers::new();
            headers.set(Authorization(access_token.get_token()));
            let dto: ResetPassword = ResetPassword {
                username: String::from(username.as_ref()),
                email: String::from(email.as_ref()),
            };
            let mut response = try!(self.send_request(Method::Post,
                                                      format!("{}start_reset_password", self.url),
                                                      headers,
                                                      Some(json::encode(&dto).unwrap())));

            match response.status {
                StatusCode::Ok => Ok(()),
                StatusCode::Unauthorized => Err(Error::Unauthorized),
                StatusCode::Accepted => {
                    let mut response_str = String::new();
                    let _ = try!(response.read_to_string(&mut response_str));
                    match json::decode::<ResponseDTO>(&response_str) {
                        Ok(r) => Err(Error::ClientError(r)),
                        Err(e) => Err(e.into()),
                    }
                }
                _ => Err(Error::ServerError),
            }
        } else {
            Err(Error::Unauthorized)
        }
    }

    /// Get the user
    pub fn get_user(&self, access_token: &AccessToken, user_id: u64) -> Result<User> {
        if access_token.scopes().any(|s| match s {
            &Scope::User(u_id) => u_id == user_id,
            &Scope::Admin => true,
            _ => false,
        }) && !access_token.has_expired() {
            let mut headers = Headers::new();
            headers.set(Authorization(access_token.get_token()));
            let mut response = try!(self.send_request(Method::Get,
                                                      format!("{}user/{}", self.url, user_id),
                                                      headers,
                                                      None));

            match response.status {
                StatusCode::Ok => {
                    let mut response_str = String::new();
                    let _ = try!(response.read_to_string(&mut response_str));
                    Ok(try!(User::from_dto(try!(json::decode::<UserDTO>(&response_str)))))
                }
                StatusCode::Accepted => {
                    let mut response_str = String::new();
                    let _ = try!(response.read_to_string(&mut response_str));
                    match json::decode::<ResponseDTO>(&response_str) {
                        Ok(r) => Err(Error::ClientError(r)),
                        Err(e) => Err(e.into()),
                    }
                }
                StatusCode::Unauthorized => Err(Error::Unauthorized),
                _ => Err(Error::ServerError),
            }
        } else {
            Err(Error::Unauthorized)
        }
    }

    /// Gets the logged in users info
    pub fn get_me(&self, access_token: &AccessToken) -> Result<User> {
        if access_token.scopes().any(|s| match s {
            &Scope::User(_) => true,
            _ => false,
        }) && !access_token.has_expired() {
            let mut headers = Headers::new();
            headers.set(Authorization(access_token.get_token()));
            let mut user_id = 0;
            for scope in access_token.scopes() {
                match scope {
                    &Scope::User(id) => user_id = id,
                    _ => {}
                }
            }
            let mut response = try!(self.send_request(Method::Get,
                                                      format!("{}user/{}", self.url, user_id),
                                                      headers,
                                                      None));

            match response.status {
                StatusCode::Ok => {
                    let mut response_str = String::new();
                    let _ = try!(response.read_to_string(&mut response_str));
                    Ok(try!(User::from_dto(try!(json::decode::<UserDTO>(&response_str)))))
                }
                StatusCode::Accepted => {
                    let mut response_str = String::new();
                    let _ = try!(response.read_to_string(&mut response_str));
                    match json::decode::<ResponseDTO>(&response_str) {
                        Ok(r) => Err(Error::ClientError(r)),
                        Err(e) => Err(e.into()),
                    }
                }
                StatusCode::Unauthorized => Err(Error::Unauthorized),
                _ => Err(Error::ServerError),
            }
        } else {
            Err(Error::Unauthorized)
        }
    }

    /// Logs the user in
    pub fn login<S: AsRef<str>>(&self,
                                access_token: &AccessToken,
                                user_email: S,
                                password: S,
                                remember_me: bool)
                                -> Result<AccessToken> {
        if access_token.scopes().any(|s| s == &Scope::Public) && !access_token.has_expired() {
            let mut headers = Headers::new();
            headers.set(Authorization(access_token.get_token()));
            let dto: Login = Login {
                user_email: String::from(user_email.as_ref()),
                password: String::from(password.as_ref()),
                remember_me: remember_me,
            };
            let mut response = try!(self.send_request(Method::Post,
                                                      format!("{}login", self.url),
                                                      headers,
                                                      Some(json::encode(&dto).unwrap())));

            match response.status {
                StatusCode::Ok => {
                    let mut response_str = String::new();
                    let _ = try!(response.read_to_string(&mut response_str));
                    Ok(try!(AccessToken::from_dto(try!(json::decode(&response_str)))))
                }
                StatusCode::Unauthorized => Err(Error::Unauthorized),
                StatusCode::Accepted => {
                    let mut response_str = String::new();
                    let _ = try!(response.read_to_string(&mut response_str));
                    match json::decode::<ResponseDTO>(&response_str) {
                        Ok(r) => Err(Error::ClientError(r)),
                        Err(e) => Err(e.into()),
                    }
                }
                _ => Err(Error::ServerError),
            }
        } else {
            Err(Error::Unauthorized)
        }
    }

    /// Gets all the transactions since the given transaction
    pub fn get_all_transactions(&self,
                                access_token: &AccessToken,
                                first_transaction: u64)
                                -> Result<Vec<Transaction>> {
        if access_token.scopes().any(|s| s == &Scope::Admin) && !access_token.has_expired() {
            let mut headers = Headers::new();
            headers.set(Authorization(access_token.get_token()));
            let mut response = try!(self.send_request(Method::Get,
                                                      format!("{}all_transactions/{}",
                                                              self.url,
                                                              first_transaction),
                                                      headers,
                                                      None));
            match response.status {
                StatusCode::Ok => {
                    let mut response_str = String::new();
                    let _ = try!(response.read_to_string(&mut response_str));
                    let transactions: Vec<TransactionDTO> = try!(json::decode(&response_str));
                    Ok(transactions.into_iter()
                        .map(|t| Transaction::from_dto(t).unwrap())
                        .collect())
                }
                StatusCode::Unauthorized => Err(Error::Unauthorized),
                StatusCode::Accepted => {
                    let mut response_str = String::new();
                    let _ = try!(response.read_to_string(&mut response_str));
                    match json::decode::<ResponseDTO>(&response_str) {
                        Ok(r) => Err(Error::ClientError(r)),
                        Err(e) => Err(e.into()),
                    }
                }
                _ => Err(Error::ServerError),
            }
        } else {
            Err(Error::Unauthorized)
        }
    }

    /// Gets all the pending friend requests for the given user.
    pub fn get_friend_requests(&self,
                               access_token: &AccessToken,
                               user_id: u64)
                               -> Result<Vec<PendingFriendRequest>> {
        if access_token.scopes().any(|s| match s {
            &Scope::User(u_id) => u_id == user_id,
            &Scope::Admin => true,
            _ => false,
        }) && !access_token.has_expired() {
            let mut headers = Headers::new();
            headers.set(Authorization(access_token.get_token()));
            let mut response =
                try!(self.send_request(Method::Get,
                                       format!("{}pending_connections/{}", self.url, user_id),
                                       headers,
                                       None));
            match response.status {
                StatusCode::Ok => {
                    let mut response_str = String::new();
                    let _ = try!(response.read_to_string(&mut response_str));
                    let connections: Vec<PendingFriendRequestDTO> =
                        try!(json::decode(&response_str));
                    Ok(connections.into_iter()
                        .map(|t| PendingFriendRequest::from_dto(t).unwrap())
                        .collect())
                }
                StatusCode::Unauthorized => Err(Error::Unauthorized),
                StatusCode::Accepted => {
                    let mut response_str = String::new();
                    let _ = try!(response.read_to_string(&mut response_str));
                    match json::decode::<ResponseDTO>(&response_str) {
                        Ok(r) => Err(Error::ClientError(r)),
                        Err(e) => Err(e.into()),
                    }
                }
                _ => Err(Error::ServerError),
            }
        } else {
            Err(Error::Unauthorized)
        }
    }

    /// Gets all users from the database.
    pub fn get_all_users(&self, access_token: &AccessToken) -> Result<Vec<User>> {
        if access_token.scopes().any(|s| s == &Scope::Admin) && !access_token.has_expired() {
            let mut headers = Headers::new();
            headers.set(Authorization(access_token.get_token()));
            let mut response = try!(self.send_request(Method::Get,
                    format!("{}all_users", self.url), headers, None));
            match response.status {
                StatusCode::Ok => {
                    let mut response_str = String::new();
                    let _ = try!(response.read_to_string(&mut response_str));
                    let dto_users: Vec<UserDTO> = try!(json::decode(&response_str));
                    Ok(dto_users.into_iter()
                        .filter_map(|u| match User::from_dto(u) {
                            Ok(u) => Some(u),
                            Err(_) => None,
                        })
                        .collect())
                }
                StatusCode::Unauthorized => Err(Error::Unauthorized),
                StatusCode::Accepted => {
                    let mut response_str = String::new();
                    let _ = try!(response.read_to_string(&mut response_str));
                    match json::decode::<ResponseDTO>(&response_str) {
                        Ok(r) => Err(Error::ClientError(r)),
                        Err(e) => Err(e.into()),
                    }
                }
                _ => Err(Error::ServerError),
            }
        } else {
            Err(Error::Unauthorized)
        }
    }

    /// Generates a transaction
    pub fn generate_transaction(&self,
                                access_token: &AccessToken,
                                receiver_wallet: WalletAddress,
                                receiver_id: u64,
                                amount: Amount)
                                -> Result<()> {
        if access_token.scopes().any(|s| match s {
            &Scope::User(_) => true,
            _ => false,
        }) && !access_token.has_expired() {
            let mut headers = Headers::new();
            headers.set(Authorization(access_token.get_token()));
            let dto: GenerateTransaction = GenerateTransaction {
                origin_id: access_token.scopes().fold(0, |acc, s| match s {
                    &Scope::User(id) => id,
                    _ => acc,
                }),
                destination_address: receiver_wallet,
                destination_id: receiver_id,
                amount: amount,
            };
            let mut response = try!(self.send_request(Method::Post,
                                                      format!("{}generate_transaction", self.url),
                                                      headers,
                                                      Some(json::encode(&dto).unwrap())));

            match response.status {
                StatusCode::Ok => {
                    // let mut response_str = String::new();
                    // try!(response.read_to_string(&mut response_str));
                    // TODO read message and return error or success
                    Ok(())
                }
                StatusCode::Unauthorized => Err(Error::Unauthorized),
                StatusCode::Accepted => {
                    let mut response_str = String::new();
                    let _ = try!(response.read_to_string(&mut response_str));
                    match json::decode::<ResponseDTO>(&response_str) {
                        Ok(r) => Err(Error::ClientError(r)),
                        Err(e) => Err(e.into()),
                    }
                }
                _ => Err(Error::ServerError),
            }
        } else {
            Err(Error::Unauthorized)
        }
    }

    /// Sets the users username
    pub fn set_username<S: AsRef<str>>(&self,
                                       access_token: &AccessToken,
                                       user_id: u64,
                                       password: Option<S>,
                                       username: S)
                                       -> Result<()> {
        if access_token.scopes().any(|s| match s {
            &Scope::User(u_id) => u_id == user_id,
            &Scope::Admin => true,
            _ => false,
        }) && !access_token.has_expired() {
            let mut headers = Headers::new();
            headers.set(Authorization(access_token.get_token()));
            let dto: UpdateUser = UpdateUser {
                new_username: Some(String::from(username.as_ref())),
                new_email: None,
                new_first: None,
                new_last: None,
                old_password: match password {
                    Some(pass) => Some(String::from(pass.as_ref())),
                    None => None,
                },
                new_password: None,
                new_phone: None,
                new_birthday: None,
                new_image: None,
                new_address: None,
            };
            let response = try!(self.send_request(Method::Post,
                                                  format!("{}update_user/{}", self.url, user_id),
                                                  headers,
                                                  Some(json::encode(&dto).unwrap())));

            match response.status {
                StatusCode::Ok => {
                    // let mut response_str = String::new();
                    // try!(response.read_to_string(&mut response_str));
                    // TODO read message and return error or success
                    Ok(())
                }
                StatusCode::Unauthorized => Err(Error::Unauthorized),
                _ => Err(Error::ServerError),
            }
        } else {
            Err(Error::Unauthorized)
        }
    }

    /// Sets the users phone
    pub fn set_phone<S: AsRef<str>>(&self,
                                    access_token: &AccessToken,
                                    user_id: u64,
                                    password: Option<S>,
                                    phone: S)
                                    -> Result<()> {
        if access_token.scopes().any(|s| match s {
            &Scope::User(u_id) => u_id == user_id,
            &Scope::Admin => true,
            _ => false,
        }) && !access_token.has_expired() {
            let mut headers = Headers::new();
            headers.set(Authorization(access_token.get_token()));
            let dto: UpdateUser = UpdateUser {
                new_username: None,
                new_email: None,
                new_first: None,
                new_last: None,
                old_password: match password {
                    Some(pass) => Some(String::from(pass.as_ref())),
                    None => None,
                },
                new_password: None,
                new_phone: Some(String::from(phone.as_ref())),
                new_birthday: None,
                new_image: None,
                new_address: None,
            };
            let response = try!(self.send_request(Method::Post,
                                                  format!("{}update_user/{}", self.url, user_id),
                                                  headers,
                                                  Some(json::encode(&dto).unwrap())));
            match response.status {
                StatusCode::Ok => {
                    // let mut response_str = String::new();
                    // try!(response.read_to_string(&mut response_str));
                    // TODO read message and return error or success
                    Ok(())
                }
                StatusCode::Unauthorized => Err(Error::Unauthorized),
                _ => Err(Error::ServerError),
            }
        } else {
            Err(Error::Unauthorized)
        }
    }

    /// Sets the users birthday
    pub fn set_birthday<S: AsRef<str>>(&self,
                                       access_token: &AccessToken,
                                       user_id: u64,
                                       password: Option<S>,
                                       birthday: NaiveDate)
                                       -> Result<()> {
        if access_token.scopes().any(|s| match s {
            &Scope::User(u_id) => u_id == user_id,
            &Scope::Admin => true,
            _ => false,
        }) && !access_token.has_expired() {
            let mut headers = Headers::new();
            headers.set(Authorization(access_token.get_token()));
            let dto: UpdateUser = UpdateUser {
                new_username: None,
                new_email: None,
                new_first: None,
                new_last: None,
                old_password: match password {
                    Some(pass) => Some(String::from(pass.as_ref())),
                    None => None,
                },
                new_password: None,
                new_phone: None,
                new_birthday: Some(birthday),
                new_image: None,
                new_address: None,
            };
            let response = try!(self.send_request(Method::Post,
                                                  format!("{}update_user/{}", self.url, user_id),
                                                  headers,
                                                  Some(json::encode(&dto).unwrap())));
            match response.status {
                StatusCode::Ok => {
                    // let mut response_str = String::new();
                    // try!(response.read_to_string(&mut response_str));
                    // TODO read message and return error or success
                    Ok(())
                }
                StatusCode::Unauthorized => Err(Error::Unauthorized),
                _ => Err(Error::ServerError),
            }
        } else {
            Err(Error::Unauthorized)
        }
    }

    /// Sets the users first and last name
    pub fn set_name<S: AsRef<str>>(&self,
                                   access_token: &AccessToken,
                                   user_id: u64,
                                   password: Option<S>,
                                   first: S,
                                   last: S)
                                   -> Result<()> {
        if access_token.scopes().any(|s| match s {
            &Scope::User(u_id) => u_id == user_id,
            &Scope::Admin => true,
            _ => false,
        }) && !access_token.has_expired() {
            let mut headers = Headers::new();
            headers.set(Authorization(access_token.get_token()));
            let dto: UpdateUser = UpdateUser {
                new_username: None,
                new_email: None,
                new_first: Some(String::from(first.as_ref())),
                new_last: Some(String::from(last.as_ref())),
                old_password: match password {
                    Some(pass) => Some(String::from(pass.as_ref())),
                    None => None,
                },
                new_password: None,
                new_phone: None,
                new_birthday: None,
                new_image: None,
                new_address: None,
            };
            let response = try!(self.send_request(Method::Post,
                                                  format!("{}update_user/{}", self.url, user_id),
                                                  headers,
                                                  Some(json::encode(&dto).unwrap())));
            match response.status {
                StatusCode::Ok => {
                    // let mut response_str = String::new();
                    // try!(response.read_to_string(&mut response_str));
                    // TODO read message and return error or success
                    Ok(())
                }
                StatusCode::Unauthorized => Err(Error::Unauthorized),
                _ => Err(Error::ServerError),
            }
        } else {
            Err(Error::Unauthorized)
        }
    }

    /// Sets the users email
    pub fn set_email<S: AsRef<str>>(&self,
                                    access_token: &AccessToken,
                                    user_id: u64,
                                    password: Option<S>,
                                    email: S)
                                    -> Result<()> {
        if access_token.scopes().any(|s| match s {
            &Scope::User(u_id) => u_id == user_id,
            &Scope::Admin => true,
            _ => false,
        }) && !access_token.has_expired() {
            let mut headers = Headers::new();
            headers.set(Authorization(access_token.get_token()));
            let dto: UpdateUser = UpdateUser {
                new_username: None,
                new_email: Some(String::from(email.as_ref())),
                new_first: None,
                new_last: None,
                old_password: match password {
                    Some(pass) => Some(String::from(pass.as_ref())),
                    None => None,
                },
                new_password: None,
                new_phone: None,
                new_birthday: None,
                new_image: None,
                new_address: None,
            };
            let response = try!(self.send_request(Method::Post,
                                                  format!("{}update_user/{}", self.url, user_id),
                                                  headers,
                                                  Some(json::encode(&dto).unwrap())));
            match response.status {
                StatusCode::Ok => {
                    // let mut response_str = String::new();
                    // try!(response.read_to_string(&mut response_str));
                    // TODO read message and return error or success
                    Ok(())
                }
                StatusCode::Unauthorized => Err(Error::Unauthorized),
                _ => Err(Error::ServerError),
            }
        } else {
            Err(Error::Unauthorized)
        }
    }

    /// Sets the users profile picture
    pub fn set_image<S: AsRef<str>>(&self,
                                    access_token: &AccessToken,
                                    user_id: u64,
                                    password: Option<S>,
                                    image: S)
                                    -> Result<()> {
        if access_token.scopes().any(|s| match s {
            &Scope::User(u_id) => u_id == user_id,
            &Scope::Admin => true,
            _ => false,
        }) && !access_token.has_expired() {
            let mut headers = Headers::new();
            headers.set(Authorization(access_token.get_token()));
            let dto: UpdateUser = UpdateUser {
                new_username: None,
                new_email: None,
                new_first: None,
                new_last: None,
                old_password: match password {
                    Some(pass) => Some(String::from(pass.as_ref())),
                    None => None,
                },
                new_password: None,
                new_phone: None,
                new_birthday: None,
                new_image: Some(String::from(image.as_ref())),
                new_address: None,
            };
            let response = try!(self.send_request(Method::Post,
                                                  format!("{}update_user/{}", self.url, user_id),
                                                  headers,
                                                  Some(json::encode(&dto).unwrap())));
            match response.status {
                StatusCode::Ok => {
                    // let mut response_str = String::new();
                    // try!(response.read_to_string(&mut response_str));
                    // TODO read message and return error or success
                    Ok(())
                }
                StatusCode::Unauthorized => Err(Error::Unauthorized),
                _ => Err(Error::ServerError),
            }
        } else {
            Err(Error::Unauthorized)
        }
    }

    /// Sets the users address
    pub fn set_address<S: AsRef<str>>(&self,
                                      access_token: &AccessToken,
                                      user_id: u64,
                                      password: Option<S>,
                                      address: Address)
                                      -> Result<()> {
        if access_token.scopes().any(|s| match s {
            &Scope::User(u_id) => u_id == user_id,
            &Scope::Admin => true,
            _ => false,
        }) && !access_token.has_expired() {
            let mut headers = Headers::new();
            headers.set(Authorization(access_token.get_token()));
            let dto: UpdateUser = UpdateUser {
                new_username: None,
                new_email: None,
                new_first: None,
                new_last: None,
                old_password: match password {
                    Some(pass) => Some(String::from(pass.as_ref())),
                    None => None,
                },
                new_password: None,
                new_phone: None,
                new_birthday: None,
                new_image: None,
                new_address: Some(address),
            };
            let response = try!(self.send_request(Method::Post,
                                                  format!("{}update_user/{}", self.url, user_id),
                                                  headers,
                                                  Some(json::encode(&dto).unwrap())));
            match response.status {
                StatusCode::Ok => {
                    // let mut response_str = String::new();
                    // try!(response.read_to_string(&mut response_str));
                    // TODO read message and return error or success
                    Ok(())
                }
                StatusCode::Unauthorized => Err(Error::Unauthorized),
                _ => Err(Error::ServerError),
            }
        } else {
            Err(Error::Unauthorized)
        }
    }

    /// Sets the user password
    pub fn set_password<S: AsRef<str>>(&self,
                                       access_token: &AccessToken,
                                       old_password: S,
                                       new_password: S)
                                       -> Result<()> {
        if access_token.scopes().any(|s| match s {
            &Scope::User(_) => true,
            _ => false,
        }) && !access_token.has_expired() {
            let mut headers = Headers::new();
            headers.set(Authorization(access_token.get_token()));
            let dto: UpdateUser = UpdateUser {
                new_username: None,
                new_email: None,
                new_first: None,
                new_last: None,
                old_password: Some(String::from(old_password.as_ref())),
                new_password: Some(String::from(new_password.as_ref())),
                new_phone: None,
                new_birthday: None,
                new_image: None,
                new_address: None,
            };
            let response = try!(self.send_request(Method::Post,
                                                  format!("{}update_user/{}",
                                                          self.url,
                                                          access_token.scopes()
                                                              .fold(0, |acc, s| match s {
                                                                  &Scope::User(id) => id,
                                                                  _ => acc,
                                                              })),
                                                  headers,
                                                  Some(json::encode(&dto).unwrap())));

            match response.status {
                StatusCode::Ok => {
                    // let mut response_str = String::new();
                    // try!(response.read_to_string(&mut response_str));
                    // TODO read message and return error or success
                    Ok(())
                }
                StatusCode::Unauthorized => Err(Error::Unauthorized),
                _ => Err(Error::ServerError),
            }
        } else {
            Err(Error::Unauthorized)
        }
    }

    /// Creates a pending invitation to connect to the user
    pub fn invite_user_to_connect<S: AsRef<str>>(&self,
                                                 access_token: &AccessToken,
                                                 user: u64,
                                                 relation: Relationship,
                                                 message: Option<S>)
                                                 -> Result<()> {
        if access_token.scopes().any(|s| match s {
            &Scope::User(_) => true,
            _ => false,
        }) && !access_token.has_expired() {
            let mut headers = Headers::new();
            headers.set(Authorization(access_token.get_token()));
            let dto = FriendRequestDTO {
                origin_id: access_token.scopes().fold(0, |acc, s| match s {
                    &Scope::User(id) => id,
                    _ => acc,
                }),
                destination_id: user,
                relationship: relation,
                message: match message {
                    Some(m) => Some(String::from(m.as_ref())),
                    None => None,
                },
            };
            let mut response = try!(self.send_request(Method::Post,
                                                      format!("{}create_pending_connection",
                                                              self.url),
                                                      headers,
                                                      Some(json::encode(&dto).unwrap())));

            match response.status {
                StatusCode::Ok => Ok(()),
                StatusCode::Unauthorized => Err(Error::Unauthorized),
                StatusCode::Accepted => {
                    let mut response_str = String::new();
                    let _ = try!(response.read_to_string(&mut response_str));
                    match json::decode::<ResponseDTO>(&response_str) {
                        Ok(r) => Err(Error::ClientError(r)),
                        Err(e) => Err(e.into()),
                    }

                }
                _ => Err(Error::ServerError),
            }
        } else {
            Err(Error::Unauthorized)
        }
    }

    /// Confirms a connection
    pub fn confirm_friend_request(&self,
                                  access_token: &AccessToken,
                                  connection_id: u64,
                                  user: u64)
                                  -> Result<()> {
        if access_token.scopes().any(|s| match s {
            &Scope::User(_) => true,
            _ => false,
        }) && !access_token.has_expired() {
            let mut headers = Headers::new();
            headers.set(Authorization(access_token.get_token()));
            let dto: ConfirmFriendRequest = ConfirmFriendRequest {
                origin: user,
                destination: access_token.scopes().fold(0, |acc, s| match s {
                    &Scope::User(id) => id,
                    _ => acc,
                }),
                id: connection_id,
            };
            let mut response = try!(self.send_request(Method::Post,
                                                      format!("{}confirm_pending_connection",
                                   self.url,
                                  ),
                                                      headers,
                                                      Some(json::encode(&dto).unwrap())));

            match response.status {
                StatusCode::Ok => Ok(()),
                StatusCode::Unauthorized => {
                    let mut response_str = String::new();
                    let _ = try!(response.read_to_string(&mut response_str));
                    Err(Error::Unauthorized)
                }
                StatusCode::Accepted => {
                    let mut response_str = String::new();
                    let _ = try!(response.read_to_string(&mut response_str));
                    match json::decode::<ResponseDTO>(&response_str) {
                        Ok(r) => Err(Error::ClientError(r)),
                        Err(e) => Err(e.into()),
                    }

                }
                _ => Err(Error::ServerError),
            }
        } else {
            Err(Error::Unauthorized)
        }
    }

    /// Confirms the users email
    pub fn confirm_email<S: AsRef<str>>(&self,
                                        access_token: &AccessToken,
                                        email_key: S)
                                        -> Result<()> {
        if access_token.scopes().any(|s| s == &Scope::Public) && !access_token.has_expired() {
            let mut headers = Headers::new();
            headers.set(Authorization(access_token.get_token()));
            let mut response = try!(self.send_request(Method::Post,
                                                      format!("{}confirm_email/{}",
                                                              self.url,
                                                              email_key.as_ref()),
                                                      headers,
                                                      None));

            match response.status {
                StatusCode::Ok => Ok(()),
                StatusCode::Accepted => {
                    let mut response_str = String::new();
                    let _ = try!(response.read_to_string(&mut response_str));
                    match json::decode::<ResponseDTO>(&response_str) {
                        Ok(r) => Err(Error::ClientError(r)),
                        Err(e) => Err(e.into()),
                    }

                }
                _ => Err(Error::ServerError),
            }
        } else {
            Err(Error::Unauthorized)
        }
    }

    /// Attempts to confirm the new password reset
    pub fn confirm_new_password_reset<S: AsRef<str>>(&self,
                                                     access_token: &AccessToken,
                                                     password_key: S,
                                                     new_password: S)
                                                     -> Result<()> {
        if access_token.scopes().any(|s| s == &Scope::Public) && !access_token.has_expired() {
            let mut headers = Headers::new();
            headers.set(Authorization(access_token.get_token()));
            let dto: NewPassword =
                NewPassword { new_password: String::from(new_password.as_ref()) };
            let mut response = try!(self.send_request(Method::Post,
                                                      format!("{}reset_password/{}",
                                                              self.url,
                                                              password_key.as_ref()),
                                                      headers,
                                                      Some(json::encode(&dto).unwrap())));

            match response.status {
                StatusCode::Ok => Ok(()),
                StatusCode::Accepted => {
                    let mut response_str = String::new();
                    let _ = try!(response.read_to_string(&mut response_str));
                    match json::decode::<ResponseDTO>(&response_str) {
                        Ok(r) => Err(Error::ClientError(r)),
                        Err(e) => Err(e.into()),
                    }

                }
                _ => Err(Error::ServerError),
            }
        } else {
            Err(Error::Unauthorized)
        }
    }

    /// Deletes the user
    pub fn delete_user(&self, access_token: &AccessToken, user_id: u64) -> Result<()> {
        if access_token.scopes().any(|s| s == &Scope::Admin) && !access_token.has_expired() {
            let mut headers = Headers::new();
            headers.set(Authorization(access_token.get_token()));
            let response = try!(self.send_request(Method::Delete,
                                                  format!("{}user/{}", self.url, user_id),
                                                  headers,
                                                  None));

            match response.status {
                StatusCode::Ok => Ok(()),
                StatusCode::Unauthorized => Err(Error::Unauthorized),
                _ => Err(Error::ServerError),
            }
        } else {
            Err(Error::Unauthorized)
        }
    }

    /// Gets the authenticator qrcode to scan for 2 factor authentication
    pub fn get_authenticator_qrcode(&self,
                                    access_token: &AccessToken,
                                    user_id: u64)
                                    -> Result<String> {
        if access_token.scopes().any(|s| match s {
            &Scope::User(_) => true,
            _ => false,
        }) && !access_token.has_expired() {
            let mut headers = Headers::new();
            headers.set(Authorization(access_token.get_token()));
            let mut response =
                try!(self.send_request(Method::Get,
                                       format!("{}authenticator/{}", self.url, user_id),
                                       headers,
                                       None));
            match response.status {
                StatusCode::Ok => {
                    let mut response_str = String::new();
                    let _ = try!(response.read_to_string(&mut response_str));
                    match json::decode::<ResponseDTO>(&response_str) {
                        Ok(r) => Ok(r.message),
                        Err(e) => Err(e.into()),
                    }
                }
                StatusCode::Accepted => {
                    let mut response_str = String::new();
                    let _ = try!(response.read_to_string(&mut response_str));
                    match json::decode::<ResponseDTO>(&response_str) {
                        Ok(r) => Err(Error::ClientError(r)),
                        Err(e) => Err(e.into()),
                    }
                }
                StatusCode::Unauthorized => Err(Error::Unauthorized),
                _ => Err(Error::ServerError),
            }

        } else {
            Err(Error::Unauthorized)
        }
    }

    pub fn authenticate(&self, access_token: &AccessToken, user_id: u64, code: u32) -> Result<()> {
        if access_token.scopes().any(|s| match s {
            &Scope::User(_) => true,
            _ => false,
        }) && !access_token.has_expired() {
            let mut headers = Headers::new();
            headers.set(Authorization(access_token.get_token()));
            let dto = AuthenticationCode {
                code: code,
                timestamp: UTC::now(),
            };
            let mut response =
                try!(self.send_request(Method::Post,
                                       format!("{}authenticate/{}", self.url, user_id),
                                       headers,
                                       Some(json::encode(&dto).unwrap())));
            match response.status {
                StatusCode::Ok => {
                    let mut response_str = String::new();
                    let _ = try!(response.read_to_string(&mut response_str));
                    match json::decode::<ResponseDTO>(&response_str) {
                        Ok(r) => Ok(r.message),
                        Err(e) => Err(e.into()),
                    }
                }
                StatusCode::Accepted => {
                    let mut response_str = String::new();
                    let _ = try!(response.read_to_string(&mut response_str));
                    match json::decode::<ResponseDTO>(&response_str) {
                        Ok(r) => Err(Error::ClientError(r)),
                        Err(e) => Err(e.into()),
                    }
                }
                StatusCode::Unauthorized => Err(Error::Unauthorized),
                _ => Err(Error::ServerError),
            }

        } else {
            Err(Error::Unauthorized)
        }
    }
}<|MERGE_RESOLUTION|>--- conflicted
+++ resolved
@@ -30,18 +30,12 @@
 use utils::{WalletAddress, Amount, Address};
 use dto::{FromDTO, UserDTO, ScopeDTO as Scope, GenerateTransactionDTO as GenerateTransaction,
           LoginDTO as Login, RegisterDTO as Register, UpdateUserDTO as UpdateUser,
-<<<<<<< HEAD
           FriendRequestDTO, ConfirmFriendRequestDTO as ConfirmFriendRequest,
           ResetPasswordDTO as ResetPassword, ResponseDTO, NewPasswordDTO as NewPassword,
           CreateClientDTO, ClientInfoDTO, TransactionDTO, PendingFriendRequestDTO,
-          RelationshipDTO as Relationship};
-=======
-          FriendRequestDTO as FriendRequest, ConfirmPendingConnectionDTO as ConfirmConnection,
-          ResetPasswordDTO as ResetPassword, ResponseDTO, NewPasswordDTO as NewPassword,
-          AuthenticationCodeDTO as AuthenticationCode};
->>>>>>> f1399154
-
-use chrono::{NaiveDate, UTC, DateTime};
+          RelationshipDTO as Relationship, AuthenticationCodeDTO as AuthenticationCode};
+
+use chrono::{NaiveDate, UTC};
 
 pub mod error;
 pub mod types;
@@ -1209,6 +1203,7 @@
         }
     }
 
+    /// Authenticates the user with 2FA
     pub fn authenticate(&self, access_token: &AccessToken, user_id: u64, code: u32) -> Result<()> {
         if access_token.scopes().any(|s| match s {
             &Scope::User(_) => true,
@@ -1226,14 +1221,7 @@
                                        headers,
                                        Some(json::encode(&dto).unwrap())));
             match response.status {
-                StatusCode::Ok => {
-                    let mut response_str = String::new();
-                    let _ = try!(response.read_to_string(&mut response_str));
-                    match json::decode::<ResponseDTO>(&response_str) {
-                        Ok(r) => Ok(r.message),
-                        Err(e) => Err(e.into()),
-                    }
-                }
+                StatusCode::Ok => Ok(()),
                 StatusCode::Accepted => {
                     let mut response_str = String::new();
                     let _ = try!(response.read_to_string(&mut response_str));
